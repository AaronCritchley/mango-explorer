#!/usr/bin/env pyston3

import argparse
import logging
import os
import os.path
import sys
import traceback

from decimal import Decimal

sys.path.insert(0, os.path.abspath(
    os.path.join(os.path.dirname(__file__), "..")))
import mango  # nopep8

# We explicitly want argument parsing to be outside the main try-except block because some arguments
# (like --help) will cause an exit, which our except: block traps.
parser = argparse.ArgumentParser(description="Sells an SPL token in a Serum market.")
mango.ContextBuilder.add_command_line_parameters(parser)
mango.Wallet.add_command_line_parameters(parser)
parser.add_argument("--symbol", type=str, required=True, help="market symbol to buy (e.g. ETH/USDC)")
parser.add_argument("--quantity", type=Decimal, required=True, help="quantity of token to buy")
parser.add_argument("--adjustment-factor", type=Decimal, default=Decimal("0.05"),
                    help="factor by which to adjust the SELL price (akin to maximum slippage)")
parser.add_argument("--wait", action="store_true", default=False,
                    help="wait until the transaction is confirmed")
parser.add_argument("--dry-run", action="store_true", default=False,
                    help="runs as read-only and does not perform any transactions")
args = parser.parse_args()

logging.getLogger().setLevel(args.log_level)
logging.warning(mango.WARNING_DISCLAIMER_TEXT)

try:
    context = mango.ContextBuilder.from_command_line_parameters(args)
    wallet = mango.Wallet.from_command_line_parameters_or_raise(args)

    adjustment_factor = args.adjustment_factor

    logging.info(f"Context: {context}")
    logging.info(f"Wallet address: {wallet.address}")

    symbol = args.symbol.upper()

    if args.dry_run:
        trade_executor: mango.TradeExecutor = mango.NullTradeExecutor()
    else:
        trade_executor = mango.ImmediateTradeExecutor(context, wallet, None, adjustment_factor)

<<<<<<< HEAD
    transaction_ids = trade_executor.sell(symbol, args.quantity)
    if args.wait:
        logging.info(f"Waiting on {transaction_ids}")
        context.client.wait_for_confirmation(transaction_ids)

    logging.info("Sell completed.")
=======
    order = trade_executor.sell(symbol, args.quantity)
    logging.info(f"Sell completed for {order}")
>>>>>>> 2206482a
except Exception as exception:
    logging.critical(f"Buy stopped because of exception: {exception} - {traceback.format_exc()}")
except:
    logging.critical(f"Buy stopped because of uncatchable error: {traceback.format_exc()}")<|MERGE_RESOLUTION|>--- conflicted
+++ resolved
@@ -47,17 +47,8 @@
     else:
         trade_executor = mango.ImmediateTradeExecutor(context, wallet, None, adjustment_factor)
 
-<<<<<<< HEAD
-    transaction_ids = trade_executor.sell(symbol, args.quantity)
-    if args.wait:
-        logging.info(f"Waiting on {transaction_ids}")
-        context.client.wait_for_confirmation(transaction_ids)
-
-    logging.info("Sell completed.")
-=======
     order = trade_executor.sell(symbol, args.quantity)
     logging.info(f"Sell completed for {order}")
->>>>>>> 2206482a
 except Exception as exception:
     logging.critical(f"Buy stopped because of exception: {exception} - {traceback.format_exc()}")
 except:
