--- conflicted
+++ resolved
@@ -39,21 +39,6 @@
     destination_wrapped_sol_address: PublicKey = create_instructions.instructions[0].keys[1].pubkey
     all_instructions += create_instructions
 else:
-<<<<<<< HEAD
-    print(f"    Temporary account: {wrapped_sol_account.public_key()}")
-    print(f"    Source: {wallet.address}")
-    print(f"    Destination: {token_accounts[0].address}")
-    wrap_instruction = mango.TransferSplTokensInstructionBuilder(
-        context, wallet, wrapped_sol, wrapped_sol_account.public_key(), token_accounts[0].address, args.quantity)
-    transaction.add(wrap_instruction.build())
-    close_instruction = mango.CloseSplAccountInstructionBuilder(context, wallet, wrapped_sol_account.public_key())
-    transaction.add(close_instruction.build())
-
-transaction_ids = context.client.send_transaction(transaction, *signers)
-
-context.client.wait_for_confirmation(transaction_ids)
-print("Transaction confirmed.")
-=======
     destination_wrapped_sol_address = token_accounts[0].address
 
 create_temporary_account_instructions = mango.build_create_spl_account_instructions(
@@ -70,5 +55,4 @@
 all_instructions = all_instructions + wrap_instruction + close_instruction
 
 transaction_ids = all_instructions.execute(context)
-print(f"Transaction ID: {transaction_ids}")
->>>>>>> 2206482a
+print(f"Transaction ID: {transaction_ids}")