--- conflicted
+++ resolved
@@ -45,17 +45,10 @@
 if token is None:
     raise Exception(f"Could not find details of token with symbol {args.symbol}.")
 
-<<<<<<< HEAD
-    spl_token = Token(context.client.compatible_client, group_token.mint, TOKEN_PROGRAM_ID, wallet.account)
-    source_accounts = spl_token.get_accounts(wallet.address)
-    source_account = source_accounts["result"]["value"][0]
-    source = PublicKey(source_account["pubkey"])
-=======
 spl_token = Token(context.client.compatible_client, token.mint, TOKEN_PROGRAM_ID, wallet.account)
 source_accounts = spl_token.get_accounts(wallet.address)
 source_account = source_accounts["result"]["value"][0]
 source = PublicKey(source_account["pubkey"])
->>>>>>> 2206482a
 
 # Is the address an actual token account? Or is it the SOL address of the owner?
 account_info: typing.Optional[mango.AccountInfo] = mango.AccountInfo.load(context, args.address)
@@ -70,22 +63,12 @@
 owner = wallet.account
 amount = int(args.quantity * Decimal(10 ** token.decimals))
 
-<<<<<<< HEAD
-    if args.dry_run:
-        print("Skipping actual transfer - dry run.")
-    else:
-        transfer_response = spl_token.transfer(source, destination, owner, amount)
-        transaction_id = context.unwrap_transaction_id_or_raise_exception(transfer_response)
-        print(f"Waiting on transaction ID: {transaction_id}")
-        context.client.wait_for_confirmation([transaction_id])
-=======
 print("Balance:", source_account["account"]["data"]["parsed"]
       ["info"]["tokenAmount"]["uiAmountString"], token.name)
 text_amount = f"{amount} {token.name} (@ {token.decimals} decimal places)"
 print(f"Sending {text_amount}")
 print(f"    From: {source}")
 print(f"      To: {destination}")
->>>>>>> 2206482a
 
 if args.dry_run:
     print("Skipping actual transfer - dry run.")
