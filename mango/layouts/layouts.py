# # ⚠ Warning
#
# THE SOFTWARE IS PROVIDED "AS IS", WITHOUT WARRANTY OF ANY KIND, EXPRESS OR IMPLIED, INCLUDING BUT NOT
# LIMITED TO THE WARRANTIES OF MERCHANTABILITY, FITNESS FOR A PARTICULAR PURPOSE AND NONINFRINGEMENT. IN
# NO EVENT SHALL THE AUTHORS OR COPYRIGHT HOLDERS BE LIABLE FOR ANY CLAIM, DAMAGES OR OTHER LIABILITY,
# WHETHER IN AN ACTION OF CONTRACT, TORT OR OTHERWISE, ARISING FROM, OUT OF OR IN CONNECTION WITH THE
# SOFTWARE OR THE USE OR OTHER DEALINGS IN THE SOFTWARE.
#
# [🥭 Mango Markets](https://mango.markets/) support is available at:
#   [Docs](https://docs.mango.markets/)
#   [Discord](https://discord.gg/67jySBhxrg)
#   [Twitter](https://twitter.com/mangomarkets)
#   [Github](https://github.com/blockworks-foundation)
#   [Email](mailto:hello@blockworks.foundation)

# # 🥭 Layouts
#
# This file contains structure layouts to load the sometimes-opaque data blobs from Solana
# accounts.
#
# The idea is to have one data-encapsulating class (in [BaseModel](BaseModel.ipynb)) for
# each type, as well as one or more LAYOUT structures. So for example `Group` loads `GROUP`
# but in future will also be able to load `GROUP_V2`.
#
# The general approach is:
# * Define one (or more) layouts to read in the data blob
# * Use the data from the data blob to construct a more useful strongly-typed object
#
# So for example `GROUP` is defined below but it's a low-level dependency. In general, code
# should depend and work with the `Group` class, not the `GROUP` structure.
#
# Note: usize is a u64 on Solana, so a regular DecimalAdapter() works


import construct
import datetime
import typing

from decimal import Decimal
from solana.publickey import PublicKey


# # Adapters
#
# These are adapters for the construct package to simplify our struct declarations.

# ## DecimalAdapter class
#
# A simple construct `Adapter` that lets us use `Decimal`s directly in our structs.
class DecimalAdapter(construct.Adapter):
    def __init__(self, size: int = 8):
        construct.Adapter.__init__(self, construct.BytesInteger(size, swapped=True))  # type: ignore[call-arg]

    def _decode(self, obj, context, path) -> Decimal:
        return Decimal(obj)

    def _encode(self, obj, context, path) -> int:
        # Can only encode int values.
        return int(obj)


# ## FloatAdapter class
#
# Some numbers are packaged as 16-bytes to represent a `float`. The way to get the `float`
# is to take the 16-byte int value and divide it by 2 to the power 64. In Javascript this
# would be:
# ```
# return intValue / Math.pow(2, 64);
# ```
# From [Daffy on Discord](https://discordapp.com/channels/791995070613159966/820390560085835786/841327936383614987):
# > It's a u128 underneath. Interpreted as a binary fixed point number where teh fixed point is right at the middle
#
# > Just interpret as u128 then divide by 2 ^ 64. Also make sure there are enough units of precision available
#
# > If you look at our mango-client-ts we just use the javascript number which is a float64 and that has caused some issues for us because of rounding issues.
#
# This is a simple construct `Adapter` that lets us use these float values directly in our
# structs. We do as Daffy says, but we can handle arbitrary sizes, not just u128. (The
# constructor takes a size - in bytes, like the rest of our code - and calculates the
# divisor so the mid-point of the whole sequence of bits is the fixed point.)


class FloatAdapter(construct.Adapter):
    def __init__(self, size: int = 16):
        self.size = size
        construct.Adapter.__init__(self, construct.BytesInteger(size, swapped=True))  # type: ignore[call-arg]

        # Our size is in bytes but we want to work with bits here.
        bit_size = self.size * 8

        # For our string of bits, our 'fixed point' is right in the middle.
        fixed_point = bit_size / 2

        # So our divisor is 2 to the power of the fixed point
        self.divisor = Decimal(2 ** fixed_point)

    def _decode(self, obj, context, path) -> Decimal:
        return Decimal(obj) / self.divisor

    def _encode(self, obj, context, path) -> bytes:
        return bytes(obj)


# ## SignedDecimalAdapter class
#
# Another simple `Decimal` `Adapter` but this one specifically works with signed decimals.

class SignedDecimalAdapter(construct.Adapter):
    def __init__(self, size: int = 8):
        construct.Adapter.__init__(self, construct.BytesInteger(
            size, signed=True, swapped=True))  # type: ignore[call-arg]

    def _decode(self, obj, context, path) -> Decimal:
        return Decimal(obj)

    def _encode(self, obj, context, path) -> int:
        # Can only encode int values.
        return int(obj)


# ## PublicKeyAdapter
#
# A simple construct `Adapter` that lets us use `PublicKey`s directly in our structs.


class PublicKeyAdapter(construct.Adapter):
    def __init__(self):
        construct.Adapter.__init__(self, construct.Bytes(32))

    def _decode(self, obj, context, path) -> typing.Optional[PublicKey]:
        if (obj is None) or (obj == bytes([0] * 32)):
            return None
        return PublicKey(obj)

    def _encode(self, obj, context, path) -> bytes:
        return bytes(obj)


# ## DatetimeAdapter
#
# A simple construct `Adapter` that lets us load `datetime`s directly in our structs.


class DatetimeAdapter(construct.Adapter):
    def __init__(self):
        construct.Adapter.__init__(self, construct.BytesInteger(8, swapped=True))

    def _decode(self, obj, context, path) -> datetime.datetime:
        return datetime.datetime.fromtimestamp(obj)

    def _encode(self, obj, context, path) -> bytes:
        return bytes(obj)


# ## FloatI80F48Adapter
#
# Rust docs say a fixed::types::I80F48 is:
# "FixedI128 with 80 integer bits and 48 fractional bits.""
#
# So it's 128 bits, or 16 bytes, long, and the first 10 bytes are the
# integer part and the last 6 bytes are the fractional part.


class FloatI80F48Adapter(construct.Adapter):
    def __init__(self):
        self.size = 16
        construct.Adapter.__init__(self, construct.BytesInteger(self.size, swapped=True))

        # For our string of bits, our 'fixed point' is between the 10th byte and 11th byte. We want
        # the last 6 bytes to be fractional, so:
        fixed_point_in_bits = 8 * 6

        # So our divisor is 2 to the power of the fixed point
        self.divisor = Decimal(2 ** fixed_point_in_bits)

    def _decode(self, obj, context, path) -> Decimal:
        # How many decimal places precision should we allow for an I80F48? We could:
        # return round(Decimal(obj) / self.divisor, 12)
        return Decimal(obj) / self.divisor

    def _encode(self, obj, context, path) -> bytes:
        return bytes(obj)


# ## BookPriceAdapter
#
# This is a workaround for the way Serum encodes order IDs.
#
# The order ID is 16 bytes, which is fine. But:
# * The first 8 bytes are also the sequence_number.
# * The last 8 bytes are also the price.
#
# Really, it'd be nice if this adapter could place 3 keys in the layout struct, but I haven't
# found out how to do that. So as a quick workaround, we return the three keys in their own
# dictionary.

class BookPriceAdapter(construct.Adapter):
    def __init__(self):
        construct.Adapter.__init__(self, construct.Bytes(16))

    def _decode(self, obj, context, path) -> typing.Dict[str, Decimal]:
        order_id = Decimal(int.from_bytes(obj, 'little', signed=False))
        low_order = obj[:8]
        high_order = obj[8:]
        sequence_number = Decimal(int.from_bytes(low_order, 'little', signed=False))
        price = Decimal(int.from_bytes(high_order, 'little', signed=False))

        return {
            "order_id": order_id,
            "price": price,
            "sequence_number": sequence_number
        }

    def _encode(self, obj, context, path) -> int:
        # Not done yet
        raise NotImplementedError()


# ## OrderBookNodeAdapter
#
# An OrderBook node can be one of 5 different types, all the same size but differentiated by their tag.
#
# I thought there might be a way to get this working using the `construct.Select()` mechanism, but it
# didn't work - complaining about the use of sizeof(), even though all NODE layouts are exactly 72 bytes.
_NODE_SIZE = 88


class OrderBookNodeAdapter(construct.Adapter):
    def __init__(self):
        construct.Adapter.__init__(self, construct.Bytes(_NODE_SIZE))

    def _decode(self, obj, context, path) -> construct.Container:
        any_node = ANY_NODE.parse(obj)
        if any_node.tag == Decimal(0):
            return UNINITIALIZED_BOOK_NODE.parse(obj)
        elif any_node.tag == Decimal(1):
            return INNER_BOOK_NODE.parse(obj)
        elif any_node.tag == Decimal(2):
            return LEAF_BOOK_NODE.parse(obj)
        elif any_node.tag == Decimal(3):
            return FREE_BOOK_NODE.parse(obj)
        elif any_node.tag == Decimal(4):
            return LAST_FREE_BOOK_NODE.parse(obj)

        raise Exception(f"Unknown node type tag: {any_node.tag}")

    def _encode(self, obj, context, path) -> int:
        # Not done yet
        raise NotImplementedError()


# # Layout Structs

# ## ACCOUNT_FLAGS
#
# Here's the [Serum Rust structure](https://github.com/project-serum/serum-dex/blob/master/dex/src/state.rs):
# ```
# #[derive(Copy, Clone, BitFlags, Debug, Eq, PartialEq)]
# #[repr(u64)]
# pub enum AccountFlag {
#     Initialized = 1u64 << 0,
#     Market = 1u64 << 1,
#     OpenOrders = 1u64 << 2,
#     RequestQueue = 1u64 << 3,
#     EventQueue = 1u64 << 4,
#     Bids = 1u64 << 5,
#     Asks = 1u64 << 6,
#     Disabled = 1u64 << 7,
# }
# ```
ACCOUNT_FLAGS = construct.BitsSwapped(
    construct.BitStruct(
        "initialized" / construct.Flag,
        "market" / construct.Flag,
        "open_orders" / construct.Flag,
        "request_queue" / construct.Flag,
        "event_queue" / construct.Flag,
        "bids" / construct.Flag,
        "asks" / construct.Flag,
        "disabled" / construct.Flag,
        construct.Padding(7 * 8)
    )
)


# ## TOKEN_ACCOUNT
TOKEN_ACCOUNT = construct.Struct(
    "mint" / PublicKeyAdapter(),
    "owner" / PublicKeyAdapter(),
    "amount" / DecimalAdapter(),
    "padding" / construct.Padding(93)
)


# ## OPEN_ORDERS
#
# Trying to use the `OPEN_ORDERS_LAYOUT` and `OpenOrdersAccount` from `pyserum` just
# proved too probelmatic. (`OpenOrdersAccount` doesn't expose `referrer_rebate_accrued`,
# for instance.)
OPEN_ORDERS = construct.Struct(
    construct.Padding(5),
    "account_flags" / ACCOUNT_FLAGS,
    "market" / PublicKeyAdapter(),
    "owner" / PublicKeyAdapter(),
    "base_token_free" / DecimalAdapter(),
    "base_token_total" / DecimalAdapter(),
    "quote_token_free" / DecimalAdapter(),
    "quote_token_total" / DecimalAdapter(),
    "free_slot_bits" / DecimalAdapter(16),
    "is_bid_bits" / DecimalAdapter(16),
    "orders" / construct.Array(128, DecimalAdapter(16)),
    "client_ids" / construct.Array(128, DecimalAdapter()),
    "referrer_rebate_accrued" / DecimalAdapter(),
    "padding" / construct.Padding(7)
)

# Mints and airdrops tokens from a faucet.
#
# SPL instruction is at:
#   https://github.com/paul-schaaf/spl-token-faucet/blob/main/src/program/src/instruction.rs
#
# ///
# /// Mints Tokens
# ///
# /// 0. `[]` The mint authority - Program Derived Address
# /// 1. `[writable]` Token Mint Account
# /// 2. `[writable]` Destination Account
# /// 3. `[]` The SPL Token Program
# /// 4. `[]` The Faucet Account
# /// 5. `[optional/signer]` Admin Account
FAUCET_AIRDROP = construct.Struct(
    "variant" / construct.Const(1, construct.BytesInteger(1, swapped=True)),
    "quantity" / DecimalAdapter()
)


MAX_TOKENS: int = 16
MAX_PAIRS: int = MAX_TOKENS - 1
MAX_NODE_BANKS: int = 8
QUOTE_INDEX: int = MAX_TOKENS - 1
MAX_BOOK_NODES: int = 1024
MAX_ORDERS: int = 32
MAX_PERP_OPEN_ORDERS: int = 64

DATA_TYPE = construct.Enum(construct.Int8ul, Group=0, Account=1, RootBank=2,
                           NodeBank=3, PerpMarket=4, Bids=5, Asks=6, Cache=7, EventQueue=8)


# # 🥭 METADATA
#
# Here's the [Rust structure](https://github.com/blockworks-foundation/mango-v3/blob/main/program/src/state.rs):
# ```
# #[derive(Copy, Clone, Pod, Default)]
# #[repr(C)]
# /// Stores meta information about the `Account` on chain
# pub struct MetaData {
#     pub data_type: u8,
#     pub version: u8,
#     pub is_initialized: bool,
#     pub padding: [u8; 5], // This makes explicit the 8 byte alignment padding
# }
# ```
METADATA = construct.Struct(
    "data_type" / DATA_TYPE,
    "version" / DecimalAdapter(1),
    "is_initialized" / DecimalAdapter(1),
    "padding" / construct.Padding(5)
)


# # 🥭 TOKEN_INFO
#
# Here's the [Rust structure](https://github.com/blockworks-foundation/mango-v3/blob/main/program/src/state.rs):
# ```
# #[derive(Copy, Clone, Pod)]
# #[repr(C)]
# pub struct TokenInfo {
#     pub mint: Pubkey,
#     pub root_bank: Pubkey,
#     pub decimals: u8,
#     pub padding: [u8; 7],
# }
# ```
TOKEN_INFO = construct.Struct(
    "mint" / PublicKeyAdapter(),
    "root_bank" / PublicKeyAdapter(),
    "decimals" / DecimalAdapter(1),
    "padding" / construct.Padding(7)
)


# # 🥭 SPOT_MARKET_INFO
#
# Here's the [Rust structure](https://github.com/blockworks-foundation/mango-v3/blob/main/program/src/state.rs):
# ```
# #[derive(Copy, Clone, Pod)]
# #[repr(C)]
# pub struct SpotMarketInfo {
#     pub spot_market: Pubkey,
#     pub maint_asset_weight: I80F48,
#     pub init_asset_weight: I80F48,
#     pub maint_liab_weight: I80F48,
#     pub init_liab_weight: I80F48,
#     pub liquidation_fee: I80F48,
# }
# ```
SPOT_MARKET_INFO = construct.Struct(
    "spot_market" / PublicKeyAdapter(),
    "maint_asset_weight" / FloatI80F48Adapter(),
    "init_asset_weight" / FloatI80F48Adapter(),
    "maint_liab_weight" / FloatI80F48Adapter(),
    "init_liab_weight" / FloatI80F48Adapter(),
    "liquidation_fee" / FloatI80F48Adapter()
)

# # 🥭 PERP_MARKET_INFO
#
# Here's the [Rust structure](https://github.com/blockworks-foundation/mango-v3/blob/main/program/src/state.rs):
# ```
# #[derive(Copy, Clone, Pod)]
# #[repr(C)]
# pub struct PerpMarketInfo {
#     pub perp_market: Pubkey, // One of these may be empty
#     pub maint_asset_weight: I80F48,
#     pub init_asset_weight: I80F48,
#     pub maint_liab_weight: I80F48,
#     pub init_liab_weight: I80F48,
#     pub liquidation_fee: I80F48,
#     pub maker_fee: I80F48,
#     pub taker_fee: I80F48,
#     pub base_lot_size: i64,  // The lot size of the underlying
#     pub quote_lot_size: i64, // min tick
# }
# ```
PERP_MARKET_INFO = construct.Struct(
    "perp_market" / PublicKeyAdapter(),
    "maint_asset_weight" / FloatI80F48Adapter(),
    "init_asset_weight" / FloatI80F48Adapter(),
    "maint_liab_weight" / FloatI80F48Adapter(),
    "init_liab_weight" / FloatI80F48Adapter(),
    "liquidation_fee" / FloatI80F48Adapter(),
    "maker_fee" / FloatI80F48Adapter(),
    "taker_fee" / FloatI80F48Adapter(),
    "base_lot_size" / SignedDecimalAdapter(),
    "quote_lot_size" / SignedDecimalAdapter(),
)

# # 🥭 GROUP
#
# Here's the [Rust structure](https://github.com/blockworks-foundation/mango-v3/blob/main/program/src/state.rs):
# ```
# #[derive(Copy, Clone, Pod, Loadable)]
# #[repr(C)]
# pub struct MangoGroup {
#     pub meta_data: MetaData,
#     pub num_oracles: usize, // incremented every time add_oracle is called
#
#     pub tokens: [TokenInfo; MAX_TOKENS],
#     pub spot_markets: [SpotMarketInfo; MAX_PAIRS],
#     pub perp_markets: [PerpMarketInfo; MAX_PAIRS],
#
#     pub oracles: [Pubkey; MAX_PAIRS],
#
#     pub signer_nonce: u64,
#     pub signer_key: Pubkey,
#     pub admin: Pubkey,          // Used to add new markets and adjust risk params
#     pub serum_program_address: Pubkey, // Consider allowing more
#     pub mango_cache: Pubkey,
#     pub valid_interval: u64,
#
#     // DAO vault is funded by the Mango DAO with USDC and can be withdrawn by the DAO
#     pub dao_vault: Pubkey,
#     pub srm_vault: Pubkey,
#     pub msrm_vault: Pubkey,
#
#     pub padding: [u8; 64], // padding used for future expansions
#
# }
# ```
GROUP = construct.Struct(
    "meta_data" / METADATA,
    "num_oracles" / DecimalAdapter(),
    "tokens" / construct.Array(MAX_TOKENS, TOKEN_INFO),
    "spot_markets" / construct.Array(MAX_PAIRS, SPOT_MARKET_INFO),
    "perp_markets" / construct.Array(MAX_PAIRS, PERP_MARKET_INFO),
    "oracles" / construct.Array(MAX_PAIRS, PublicKeyAdapter()),
    "signer_nonce" / DecimalAdapter(),
    "signer_key" / PublicKeyAdapter(),
    "admin" / PublicKeyAdapter(),
    "serum_program_address" / PublicKeyAdapter(),
    "cache" / PublicKeyAdapter(),
    "valid_interval" / DecimalAdapter(),
    "dao_vault" / PublicKeyAdapter(),
    "srm_vault" / PublicKeyAdapter(),
    "msrm_vault" / PublicKeyAdapter(),
    construct.Padding(64)
)

# # 🥭 ROOT_BANK
#
# Here's the [Rust structure](https://github.com/blockworks-foundation/mango-v3/blob/main/program/src/state.rs):
# ```
# /// This is the root bank for one token's lending and borrowing info
# #[derive(Copy, Clone, Pod, Loadable)]
# #[repr(C)]
# pub struct RootBank {
#     pub meta_data: MetaData,
#
#     pub optimal_util: I80F48,
#     pub optimal_rate: I80F48,
#     pub max_rate: I80F48,
#
#     pub num_node_banks: usize,
#     pub node_banks: [Pubkey; MAX_NODE_BANKS],
#
#     pub deposit_index: I80F48,
#     pub borrow_index: I80F48,
#     pub last_updated: u64,
#
#     padding: [u8; 64], // used for future expansions
# }
# ```
ROOT_BANK = construct.Struct(
    "meta_data" / METADATA,
    "optimal_util" / FloatI80F48Adapter(),
    "optimal_rate" / FloatI80F48Adapter(),
    "max_rate" / FloatI80F48Adapter(),

    "num_node_banks" / DecimalAdapter(),
    "node_banks" / construct.Array(MAX_NODE_BANKS, PublicKeyAdapter()),
    "deposit_index" / FloatI80F48Adapter(),
    "borrow_index" / FloatI80F48Adapter(),
    "last_updated" / DatetimeAdapter(),

    construct.Padding(64)
)

# # 🥭 NODE_BANK
#
# Here's the [Rust structure](https://github.com/blockworks-foundation/mango-v3/blob/main/program/src/state.rs):
# ```
# #[derive(Copy, Clone, Pod, Loadable)]
# #[repr(C)]
# pub struct NodeBank {
#     pub meta_data: MetaData,
#
#     pub deposits: I80F48,
#     pub borrows: I80F48,
#     pub vault: Pubkey,
# }
# ```
NODE_BANK = construct.Struct(
    "meta_data" / METADATA,
    "deposits" / FloatI80F48Adapter(),
    "borrows" / FloatI80F48Adapter(),
    "vault" / PublicKeyAdapter()
)

# # 🥭 PERP_ACCOUNT
#
# Here's the [Rust structure](https://github.com/blockworks-foundation/mango-v3/blob/main/program/src/state.rs):
# ```
# #[derive(Copy, Clone, Pod)]
# #[repr(C)]
# pub struct PerpAccount {
#     pub base_position: i64,     // measured in base lots
#     pub quote_position: I80F48, // measured in native quote
#
#     pub long_settled_funding: I80F48,
#     pub short_settled_funding: I80F48,
#
#     // *** orders related info
#     pub bids_quantity: i64, // total contracts in sell orders
#     pub asks_quantity: i64, // total quote currency in buy orders
#
#     /// Amount that's on EventQueue waiting to be processed
#     pub taker_base: i64,
#     pub taker_quote: i64,
#
#     pub mngo_accrued: u64,
# }
# ```
PERP_ACCOUNT = construct.Struct(
    "base_position" / SignedDecimalAdapter(),
    "quote_position" / FloatI80F48Adapter(),

    "long_settled_funding" / FloatI80F48Adapter(),
    "short_settled_funding" / FloatI80F48Adapter(),

    "bids_quantity" / SignedDecimalAdapter(),
    "asks_quantity" / SignedDecimalAdapter(),

    "taker_base" / SignedDecimalAdapter(),
    "taker_quote" / SignedDecimalAdapter(),

    "mngo_accrued" / DecimalAdapter(),
)

# # 🥭 MANGO_ACCOUNT
#
# Here's the [Rust structure](https://github.com/blockworks-foundation/mango-v3/blob/main/program/src/state.rs):
# ```
# pub const INFO_LEN: usize = 32;
# pub const MAX_NUM_IN_MARGIN_BASKET: u8 = 10;
# pub const MAX_PERP_OPEN_ORDERS: usize = 64;
# #[derive(Copy, Clone, Pod, Loadable)]
# #[repr(C)]
# pub struct MangoAccount {
#     pub meta_data: MetaData,
#
#     pub mango_group: Pubkey,
#     pub owner: Pubkey,
#
#     pub in_margin_basket: [bool; MAX_PAIRS],
#     pub num_in_margin_basket: u8,
#
#     // Spot and Margin related data
#     pub deposits: [I80F48; MAX_TOKENS],
#     pub borrows: [I80F48; MAX_TOKENS],
#     pub spot_open_orders: [Pubkey; MAX_PAIRS],
#
#     // Perps related data
#     pub perp_accounts: [PerpAccount; MAX_PAIRS],
#
#     pub order_market: [u8; MAX_PERP_OPEN_ORDERS],
#     pub order_side: [Side; MAX_PERP_OPEN_ORDERS],
#     pub orders: [i128; MAX_PERP_OPEN_ORDERS],
#     pub client_order_ids: [u64; MAX_PERP_OPEN_ORDERS],
#
#     pub msrm_amount: u64,
#
#     /// This account cannot open new positions or borrow until `init_health >= 0`
#     pub being_liquidated: bool,
#
#     /// This account cannot do anything except go through `resolve_bankruptcy`
#     pub is_bankrupt: bool,
#     pub info: [u8; INFO_LEN],
#     /// padding for expansions
#     pub padding: [u8; 70],
# }
# ```
MANGO_ACCOUNT = construct.Struct(
    "meta_data" / METADATA,
    "group" / PublicKeyAdapter(),
    "owner" / PublicKeyAdapter(),
    "in_margin_basket" / construct.Array(MAX_PAIRS, DecimalAdapter(1)),
    "num_in_margin_basket" / DecimalAdapter(1),
    "deposits" / construct.Array(MAX_TOKENS, FloatI80F48Adapter()),
    "borrows" / construct.Array(MAX_TOKENS, FloatI80F48Adapter()),
    "spot_open_orders" / construct.Array(MAX_PAIRS, PublicKeyAdapter()),
    "perp_accounts" / construct.Array(MAX_PAIRS, PERP_ACCOUNT),
    "order_market" / construct.Array(MAX_PERP_OPEN_ORDERS, DecimalAdapter(1)),
    "order_side" / construct.Array(MAX_PERP_OPEN_ORDERS, DecimalAdapter(1)),
    "order_ids" / construct.Array(MAX_PERP_OPEN_ORDERS, SignedDecimalAdapter(16)),
    "client_order_ids" / construct.Array(MAX_PERP_OPEN_ORDERS, DecimalAdapter()),
    "msrm_amount" / DecimalAdapter(),
    "being_liquidated" / DecimalAdapter(1),
    "is_bankrupt" / DecimalAdapter(1),
    "info" / construct.PaddedString(32, "utf8"),
    construct.Padding(70)
)

# # 🥭 LIQUIDITY_MINING_INFO
#
# Here's the [Rust structure](https://github.com/blockworks-foundation/mango-v3/blob/main/program/src/state.rs):
# ```
# #[derive(Copy, Clone, Pod)]
# #[repr(C)]
# /// Information regarding market maker incentives for a perp market
# pub struct LiquidityMiningInfo {
#     /// Used to convert liquidity points to MNGO
#     pub rate: I80F48,
#
#     pub max_depth_bps: I80F48,
#
#     /// start timestamp of current liquidity incentive period; gets updated when mngo_left goes to 0
#     pub period_start: u64,
#
#     /// Target time length of a period in seconds
#     pub target_period_length: u64,
#
#     /// Paper MNGO left for this period
#     pub mngo_left: u64,
#
#     /// Total amount of MNGO allocated for current period
#     pub mngo_per_period: u64,
# }
# ```
LIQUIDITY_MINING_INFO = construct.Struct(
    "rate" / FloatI80F48Adapter(),

    "max_depth_bps" / FloatI80F48Adapter(),

<<<<<<< HEAD
MARGIN_ACCOUNT_V2_NUM_TOKENS = 5
MARGIN_ACCOUNT_V2_NUM_MARKETS = MARGIN_ACCOUNT_V2_NUM_TOKENS - 1
MARGIN_ACCOUNT_V2 = construct.Struct(
    "account_flags" / MANGO_ACCOUNT_FLAGS,
    "mango_group" / PublicKeyAdapter(),
    "owner" / PublicKeyAdapter(),
    "deposits" / construct.Array(MARGIN_ACCOUNT_V2_NUM_TOKENS, FloatAdapter()),
    "borrows" / construct.Array(MARGIN_ACCOUNT_V2_NUM_TOKENS, FloatAdapter()),
    "open_orders" / construct.Array(MARGIN_ACCOUNT_V2_NUM_MARKETS, PublicKeyAdapter()),
    "being_liquidated" / DecimalAdapter(1),
    "has_borrows" / DecimalAdapter(1),
    "info" / construct.PaddedString(32, "utf8"),
    "padding" / construct.Padding(38)
)


# ## build_margin_account_parser_for_num_tokens() function
#
# This function builds a `construct.Struct` that can load a `MarginAccount` with a
# specific number of tokens. The number of markets and size of padding are derived
# from the number of tokens.
=======
    "period_start" / DecimalAdapter(),
>>>>>>> 2206482a

    "target_period_length" / DecimalAdapter(),

    "mngo_left" / DecimalAdapter(),

    "mngo_per_period" / DecimalAdapter()
)


# # 🥭 PERP_MARKET
#
# Here's the [Rust structure](https://github.com/blockworks-foundation/mango-v3/blob/main/program/src/state.rs):
# ```
# /// This will hold top level info about the perps market
# /// Likely all perps transactions on a market will be locked on this one because this will be passed in as writable
# #[derive(Copy, Clone, Pod, Loadable)]
# #[repr(C)]
# pub struct PerpMarket {
#     pub meta_data: MetaData,
#
#     pub mango_group: Pubkey,
#     pub bids: Pubkey,
#     pub asks: Pubkey,
#     pub event_queue: Pubkey,
#     pub quote_lot_size: i64, // number of quote native that reresents min tick
#     pub base_lot_size: i64,  // represents number of base native quantity; greater than 0
#
#     // TODO - consider just moving this into the cache
#     pub long_funding: I80F48,
#     pub short_funding: I80F48,
#
#     pub open_interest: i64, // This is i64 to keep consistent with the units of contracts, but should always be > 0
#
#     pub last_updated: u64,
#     pub seq_num: u64,
#     pub fees_accrued: I80F48, // native quote currency
#
#     pub liquidity_mining_info: LiquidityMiningInfo,
#
#     // mngo_vault holds mango tokens to be disbursed as liquidity incentives for this perp market
#     pub mngo_vault: Pubkey,
# }
# ```
PERP_MARKET = construct.Struct(
    "meta_data" / METADATA,
    "group" / PublicKeyAdapter(),
    "bids" / PublicKeyAdapter(),
    "asks" / PublicKeyAdapter(),
    "event_queue" / PublicKeyAdapter(),
    "quote_lot_size" / SignedDecimalAdapter(),
    "base_lot_size" / SignedDecimalAdapter(),

    "long_funding" / FloatI80F48Adapter(),
    "short_funding" / FloatI80F48Adapter(),

    "open_interest" / SignedDecimalAdapter(),

    "last_updated" / DatetimeAdapter(),
    "seq_num" / DecimalAdapter(),
    "fees_accrued" / FloatI80F48Adapter(),

    "liquidity_mining_info" / LIQUIDITY_MINING_INFO,

    "mngo_vault" / PublicKeyAdapter()
)


# # 🥭 ANY_NODE
#
# Here's the [Rust structure](https://github.com/blockworks-foundation/mango-v3/blob/main/program/src/matching.rs):
# ```
# const NODE_SIZE: usize = 88;
# #[derive(Copy, Clone, Pod)]
# #[repr(C)]
# pub struct AnyNode {
#     pub tag: u32,
#     pub data: [u8; NODE_SIZE - 4],
# }
# ```
ANY_NODE = construct.Struct(
    "tag" / DecimalAdapter(4),
    "data" / construct.Bytes(_NODE_SIZE - 4)
)
assert ANY_NODE.sizeof() == _NODE_SIZE


# # 🥭 UNINITIALIZED_BOOK_NODE
#
# There is no Rust structure for this - it's just a blank node.
#
UNINITIALIZED_BOOK_NODE = construct.Struct(
    "type_name" / construct.Computed(lambda _: "uninitialized"),
    "tag" / construct.Const(Decimal(0), DecimalAdapter(4)),
    "data" / construct.Bytes(_NODE_SIZE - 4)
)
assert UNINITIALIZED_BOOK_NODE.sizeof() == ANY_NODE.sizeof()

# # 🥭 INNER_BOOK_NODE
#
# Here's the [Rust structure](https://github.com/blockworks-foundation/mango-v3/blob/main/program/src/matching.rs):
# ```
# #[derive(Copy, Clone, Pod)]
# #[repr(C)]
# pub struct InnerNode {
#     pub tag: u32,
#     pub prefix_len: u32,
#     pub key: i128,
#     pub children: [u32; 2],
#     pub padding: [u8; NODE_SIZE - 32],
# }
# ```
INNER_BOOK_NODE = construct.Struct(
    "type_name" / construct.Computed(lambda _: "inner"),
    "tag" / construct.Const(Decimal(1), DecimalAdapter(4)),
    # Only the first prefixLen high-order bits of key are meaningful
    "prefix_len" / DecimalAdapter(4),
    "key" / DecimalAdapter(16),
    "children" / construct.Array(2, DecimalAdapter(4)),
    "padding" / construct.Padding(_NODE_SIZE - 32)
)
assert INNER_BOOK_NODE.sizeof() == ANY_NODE.sizeof()

# # 🥭 LEAF_BOOK_NODE
#
# Here's the [Rust structure](https://github.com/blockworks-foundation/mango-v3/blob/main/program/src/matching.rs):
# ```
# #[derive(Debug, Copy, Clone, PartialEq, Eq, Pod)]
# #[repr(C)]
# pub struct LeafNode {
#     pub tag: u32,
#     pub owner_slot: u8,
#     pub padding: [u8; 3],
#     pub key: i128,
#     pub owner: Pubkey,
#     pub quantity: i64,
#     pub client_order_id: u64,
#
#     // Liquidity incentive related parameters
#     // Either the best bid or best ask at the time the order was placed
#     pub best_initial: i64,
#
#     // The time the order was place
#     pub timestamp: u64,
# }
# ```
LEAF_BOOK_NODE = construct.Struct(
    "type_name" / construct.Computed(lambda _: "leaf"),
    "tag" / construct.Const(Decimal(2), DecimalAdapter(4)),
    # Index into OPEN_ORDERS_LAYOUT.orders
    "owner_slot" / DecimalAdapter(1),
    "padding" / construct.Padding(3),
    # (price, seqNum)
    "key" / BookPriceAdapter(),
    "owner" / PublicKeyAdapter(),
    # In units of lot size
    "quantity" / DecimalAdapter(),
    "client_order_id" / DecimalAdapter(),

    "best_initial" / SignedDecimalAdapter(),
    "timestamp" / DatetimeAdapter()
)
assert LEAF_BOOK_NODE.sizeof() == ANY_NODE.sizeof()

# # 🥭 FREE_BOOK_NODE
#
# Here's the [Rust structure](https://github.com/blockworks-foundation/mango-v3/blob/main/program/src/matching.rs):
# ```
# #[derive(Copy, Clone, Pod)]
# #[repr(C)]
# struct FreeNode {
#     tag: u32,
#     next: u32,
#     padding: [u8; NODE_SIZE - 8],
# }
# ```
FREE_BOOK_NODE = construct.Struct(
    "type_name" / construct.Computed(lambda _: "free"),
    "tag" / construct.Const(Decimal(3), DecimalAdapter(4)),
    "next" / DecimalAdapter(4),
    "padding" / construct.Padding(_NODE_SIZE - 8)
)
assert FREE_BOOK_NODE.sizeof() == ANY_NODE.sizeof()

# # 🥭 FREE_BOOK_NODE
#
# Last Free Node is identical to free node, apart from the tag.
#
LAST_FREE_BOOK_NODE = construct.Struct(
    "type_name" / construct.Computed(lambda _: "last_free"),
    "tag" / construct.Const(Decimal(4), DecimalAdapter(4)),
    "next" / DecimalAdapter(4),
    "padding" / construct.Padding(_NODE_SIZE - 8)
)
assert LAST_FREE_BOOK_NODE.sizeof() == ANY_NODE.sizeof()


# # 🥭 ORDERBOOK_SIDE
#
# Here's the [Rust structure](https://github.com/blockworks-foundation/mango-v3/blob/main/program/src/matching.rs):
# ```
# pub const MAX_BOOK_NODES: usize = 1024; // NOTE: this cannot be larger than u32::MAX
#
# #[derive(Copy, Clone, Pod, Loadable)]
# #[repr(C)]
# pub struct BookSide {
#     pub meta_data: MetaData,
#
#     pub bump_index: usize,
#     pub free_list_len: usize,
#     pub free_list_head: u32,
#     pub root_node: u32,
#     pub leaf_count: usize,
#     pub nodes: [AnyNode; MAX_BOOK_NODES], // TODO make this variable length
# }
# ```
ORDERBOOK_SIDE = construct.Struct(
    "meta_data" / METADATA,
    "bump_index" / DecimalAdapter(),
    "free_list_len" / DecimalAdapter(),
    "free_list_head" / DecimalAdapter(4),
    "root_node" / DecimalAdapter(4),
    "leaf_count" / DecimalAdapter(),
    "nodes" / construct.Array(MAX_BOOK_NODES, OrderBookNodeAdapter())
)


# # 🥭 FILL_EVENT
#
# Here's the [Rust structure](https://github.com/blockworks-foundation/mango-v3/blob/main/program/src/queue.rs):
# ```
# const EVENT_SIZE: usize = 200;
# [derive(Copy, Clone, Debug, Pod)]
# [repr(C)]
# pub struct FillEvent {
#     pub event_type: u8,
#     pub taker_side: Side, // side from the taker's POV
#     pub maker_slot: u8,
#     pub maker_out: bool, // true if maker order quantity == 0
#     pub padding: [u8; 4],
#     pub timestamp: u64,
#     pub seq_num: usize, // note: usize same as u64
#
#     pub maker: Pubkey,
#     pub maker_order_id: i128,
#     pub maker_client_order_id: u64,
#     pub maker_fee: I80F48,
#
#     // The best bid/ask at the time the maker order was placed. Used for liquidity incentives
#     pub best_initial: i64,
#
#     // Timestamp of when the maker order was placed; copied over from the LeafNode
#     pub maker_timestamp: u64,
#
#     pub taker: Pubkey,
#     pub taker_order_id: i128,
#     pub taker_client_order_id: u64,
#     pub taker_fee: I80F48,
#
#     pub price: i64,
#     pub quantity: i64, // number of quote lots
# }
# ```
FILL_EVENT = construct.Struct(
    "event_type" / construct.Const(b'\x00'),
    "taker_side" / DecimalAdapter(1),
    "maker_slot" / DecimalAdapter(1),
    "maker_out" / construct.Flag,
    construct.Padding(4),
    "timestamp" / DatetimeAdapter(),
    "seq_num" / DecimalAdapter(),

    "maker" / PublicKeyAdapter(),
    "maker_order_id" / SignedDecimalAdapter(16),
    "maker_client_order_id" / DecimalAdapter(),
    "maker_fee" / FloatI80F48Adapter(),

    "best_initial" / SignedDecimalAdapter(),
    "maker_timestamp" / DatetimeAdapter(),

    "taker" / PublicKeyAdapter(),
    "taker_order_id" / SignedDecimalAdapter(16),
    "taker_client_order_id" / DecimalAdapter(),
    "taker_fee" / FloatI80F48Adapter(),

    "price" / SignedDecimalAdapter(),
    "quantity" / SignedDecimalAdapter()
)
_EVENT_SIZE = 200
assert FILL_EVENT.sizeof() == _EVENT_SIZE, f"Fill event size is {FILL_EVENT.sizeof()} when it should be {_EVENT_SIZE}."

# # 🥭 OUT_EVENT
#
# Here's the [Rust structure](https://github.com/blockworks-foundation/mango-v3/blob/main/program/src/queue.rs):
# ```
# #[derive(Copy, Clone, Debug, Pod)]
# #[repr(C)]
# pub struct OutEvent {
#     pub event_type: u8,
#     pub side: Side,
#     pub slot: u8,
#     padding0: [u8; 5],
#     pub timestamp: u64,
#     pub seq_num: usize,
#     pub owner: Pubkey,
#     pub quantity: i64,
#     padding1: [u8; EVENT_SIZE - 64],
# }
# ```
OUT_EVENT = construct.Struct(
    "event_type" / construct.Const(b'\x01'),
    "side" / DecimalAdapter(1),
    "slot" / DecimalAdapter(1),
    construct.Padding(5),
    "timestamp" / DatetimeAdapter(),
    "seq_num" / DecimalAdapter(),
    "owner" / PublicKeyAdapter(),
    "quantity" / SignedDecimalAdapter(),
    construct.Padding(_EVENT_SIZE - 64)
)
assert OUT_EVENT.sizeof() == _EVENT_SIZE, f"Out event size is {OUT_EVENT.sizeof()} when it should be {_EVENT_SIZE}."

# # 🥭 LIQUIDATE_EVENT
#
# Here's the [Rust structure](https://github.com/blockworks-foundation/mango-v3/blob/main/program/src/queue.rs):
# ```
# #[derive(Copy, Clone, Debug, Pod)]
# #[repr(C)]
# /// Liquidation for the PerpMarket this EventQueue is for
# pub struct LiquidateEvent {
#     pub event_type: u8,
#     padding0: [u8; 7],
#     pub timestamp: u64,
#     pub seq_num: usize,
#     pub liqee: Pubkey,
#     pub liqor: Pubkey,
#     pub price: I80F48,           // oracle price at the time of liquidation
#     pub quantity: i64,           // number of contracts that were moved from liqee to liqor
#     pub liquidation_fee: I80F48, // liq fee for this earned for this market
#     padding1: [u8; EVENT_SIZE - 128],
# }
# ```
LIQUIDATE_EVENT = construct.Struct(
    "event_type" / construct.Const(b'\x02'),
    construct.Padding(7),
    "timestamp" / DatetimeAdapter(),
    "seq_num" / DecimalAdapter(),
    "liquidatee" / PublicKeyAdapter(),
    "liquidator" / PublicKeyAdapter(),
    "price" / FloatI80F48Adapter(),
    "quantity" / SignedDecimalAdapter(),
    "liquidation_fee" / FloatI80F48Adapter(),
    construct.Padding(_EVENT_SIZE - 128)
)
assert LIQUIDATE_EVENT.sizeof(
) == _EVENT_SIZE, f"Liquidate event size is {LIQUIDATE_EVENT.sizeof()} when it should be {_EVENT_SIZE}."

UNKNOWN_EVENT = construct.Struct(
    "event_type" / construct.Bytes(1),
    construct.Padding(7),
    "owner" / PublicKeyAdapter(),
    construct.Padding(_EVENT_SIZE - 40)
)
assert UNKNOWN_EVENT.sizeof(
) == _EVENT_SIZE, f"Unknown event size is {UNKNOWN_EVENT.sizeof()} when it should be {_EVENT_SIZE}."

# # 🥭 PERP_EVENT_QUEUE
#
# The event queue is handled a little differently. The idea is that there's some header data and then a ring
# buffer of events. These events are overwritten as new events come in. Each event has the same fixed size, so
# it's straightforward to offset into the ring buffer if you know the index.
#
# Here's some of the [Rust structure](https://github.com/blockworks-foundation/mango-v3/blob/main/program/src/queue.rs):
# ```
# #[derive(Copy, Clone, Pod)]
# #[repr(C)]
# pub struct EventQueueHeader {
#     pub meta_data: MetaData,
#     head: usize,
#     count: usize,
#     seq_num: usize,
#
#     // Added here for record-keeping
#     pub maker_fee: I80F48,
#     pub taker_fee: I80F48,
# }
# ```
PERP_EVENT_QUEUE = construct.Struct(
    "meta_data" / METADATA,
    "head" / DecimalAdapter(),
    "count" / DecimalAdapter(),
    "seq_num" / DecimalAdapter(),
    # "maker_fee" / FloatI80F48Adapter(),
    # "taker_fee" / FloatI80F48Adapter(),
    "events" / construct.GreedyRange(construct.Select(FILL_EVENT, OUT_EVENT, LIQUIDATE_EVENT, UNKNOWN_EVENT))
)

# # 🥭 SERUM_EVENT_QUEUE
#
# This is only here because there's a longstanding bug in the py-serum implementation that throws an exception
# every now and then, making event queue processing unreliable.

SERUM_EVENT_FLAGS = construct.BitsSwapped(
    construct.BitStruct(
        "fill" / construct.Flag,
        "out" / construct.Flag,
        "bid" / construct.Flag,
        "maker" / construct.Flag,
        construct.Padding(4)))

SERUM_EVENT = construct.Struct(
    "event_flags" / SERUM_EVENT_FLAGS,
    "open_order_slot" / DecimalAdapter(1),
    "fee_tier" / DecimalAdapter(1),
    construct.Padding(5),
    "native_quantity_released" / DecimalAdapter(),
    "native_quantity_paid" / DecimalAdapter(),
    "native_fee_or_rebate" / DecimalAdapter(),
    "order_id" / DecimalAdapter(16),
    "public_key" / PublicKeyAdapter(),
    "client_order_id" / DecimalAdapter(),
)

SERUM_EVENT_QUEUE = construct.Struct(
    construct.Padding(5),
    "account_flags" / ACCOUNT_FLAGS,
    "head" / DecimalAdapter(4),
    construct.Padding(4),
    "count" / DecimalAdapter(4),
    construct.Padding(4),
    "next_seq_num" / DecimalAdapter(4),
    construct.Padding(4),
    "events" / construct.GreedyRange(SERUM_EVENT)
)


PRICE_CACHE = construct.Struct(
    "price" / FloatI80F48Adapter(),
    "last_update" / DatetimeAdapter()
)

ROOT_BANK_CACHE = construct.Struct(
    "deposit_index" / FloatI80F48Adapter(),
    "borrow_index" / FloatI80F48Adapter(),
    "last_update" / DatetimeAdapter()
)

PERP_MARKET_CACHE = construct.Struct(
    "long_funding" / FloatI80F48Adapter(),
    "short_funding" / FloatI80F48Adapter(),
    "last_update" / DatetimeAdapter()
)

CACHE = construct.Struct(
    "meta_data" / METADATA,
    "price_cache" / construct.Array(MAX_PAIRS, PRICE_CACHE),
    "root_bank_cache" / construct.Array(MAX_TOKENS, ROOT_BANK_CACHE),
    "perp_market_cache" / construct.Array(MAX_PAIRS, PERP_MARKET_CACHE)
)


# # Instruction Structs

# ## MANGO_INSTRUCTION_VARIANT_FINDER
#
# The 'variant' of the instruction is held in the first 4 bytes. The remainder of the data
# is per-instruction.
#
# This `struct` loads only the first 4 bytes, as an `int`, so we know which specific parser
# has to be used to load the rest of the data.


MANGO_INSTRUCTION_VARIANT_FINDER = construct.Struct(
    "variant" / construct.BytesInteger(4, swapped=True)
)


SERUM_INSTRUCTION_VARIANT_FINDER = construct.Struct(
    "version" / construct.BytesInteger(1, swapped=True),
    "variant" / construct.BytesInteger(4, swapped=True)
)

# /// Place an order on a perp market
# /// Accounts expected by this instruction (6):
# /// 0. `[]` mango_group_ai - TODO
# /// 1. `[writable]` mango_account_ai - TODO
# /// 2. `[signer]` owner_ai - TODO
# /// 3. `[]` mango_cache_ai - TODO
# /// 4. `[writable]` perp_market_ai - TODO
# /// 5. `[writable]` bids_ai - TODO
# /// 6. `[writable]` asks_ai - TODO
# /// 7. `[writable]` event_queue_ai - TODO
PLACE_PERP_ORDER = construct.Struct(
    "variant" / construct.Const(12, construct.BytesInteger(4, swapped=True)),

    "price" / SignedDecimalAdapter(),
    "quantity" / SignedDecimalAdapter(),
    "client_order_id" / DecimalAdapter(),
    "side" / DecimalAdapter(1),  # { buy: 0, sell: 1 }
    "order_type" / DecimalAdapter(1)  # { limit: 0, ioc: 1, postOnly: 2 }
)

# /// Initialize a Mango account for a user
# ///
# /// Accounts expected by this instruction (4):
# ///
# /// 0. `[]` mango_group_ai - MangoGroup that this mango account is for
# /// 1. `[writable]` mango_account_ai - the mango account data
# /// 2. `[signer]` owner_ai - Solana account of owner of the mango account
# /// 3. `[]` rent_ai - Rent sysvar account
# InitMangoAccount,
INIT_MANGO_ACCOUNT = construct.Struct(
    "variant" / construct.Const(1, construct.BytesInteger(4, swapped=True))
)


# Cancel a Perp order using it's ID and Side.
#
# 0. `[]` mangoGroupPk
# 1. `[writable]` mangoAccountPk
# 2. `[signer]` ownerPk
# 3. `[writable]` perpMarketPk
# 4. `[writable]` bidsPk
# 5. `[writable]` asksPk
# 6. `[writable]` eventQueuePk
CANCEL_PERP_ORDER = construct.Struct(
    "variant" / construct.Const(14, construct.BytesInteger(4, swapped=True)),

    "order_id" / DecimalAdapter(16),
    "invalid_id_ok" / construct.Flag
)


# /// Deposit funds into mango account
# ///
# /// Accounts expected by this instruction (8):
# ///
# /// 0. `[]` mango_group_ai - MangoGroup that this mango account is for
# /// 1. `[writable]` mango_account_ai - the mango account for this user
# /// 2. `[signer]` owner_ai - Solana account of owner of the mango account
# /// 3. `[]` mango_cache_ai - MangoCache
# /// 4. `[]` root_bank_ai - RootBank owned by MangoGroup
# /// 5. `[writable]` node_bank_ai - NodeBank owned by RootBank
# /// 6. `[writable]` vault_ai - TokenAccount owned by MangoGroup
# /// 7. `[]` token_prog_ai - acc pointed to by SPL token program id
# /// 8. `[writable]` owner_token_account_ai - TokenAccount owned by user which will be sending the funds
# Deposit {
#     quantity: u64,
# },
DEPOSIT = construct.Struct(
    "variant" / construct.Const(2, construct.BytesInteger(4, swapped=True)),

    "quantity" / DecimalAdapter()
)


# /// Withdraw funds that were deposited earlier.
# ///
# /// Accounts expected by this instruction (10):
# ///
# /// 0. `[read]` mango_group_ai,   -
# /// 1. `[write]` mango_account_ai, -
# /// 2. `[read]` owner_ai,         -
# /// 3. `[read]` mango_cache_ai,   -
# /// 4. `[read]` root_bank_ai,     -
# /// 5. `[write]` node_bank_ai,     -
# /// 6. `[write]` vault_ai,         -
# /// 7. `[write]` token_account_ai, -
# /// 8. `[read]` signer_ai,        -
# /// 9. `[read]` token_prog_ai,    -
# /// 10. `[read]` clock_ai,         -
# /// 11..+ `[]` open_orders_accs - open orders for each of the spot market
# Withdraw {
#     quantity: u64,
#     allow_borrow: bool,
# },
WITHDRAW = construct.Struct(
    "variant" / construct.Const(3, construct.BytesInteger(4, swapped=True)),

    "quantity" / DecimalAdapter(),
    "allow_borrow" / DecimalAdapter(1)
)


# /// Place an order on the Serum Dex using Mango account
# /// Accounts expected by this instruction (22+openorders):
# { isSigner: false, isWritable: false, pubkey: mangoGroupPk },
# { isSigner: false, isWritable: true, pubkey: mangoAccountPk },
# { isSigner: true, isWritable: false, pubkey: ownerPk },
# { isSigner: false, isWritable: false, pubkey: mangoCachePk },
# { isSigner: false, isWritable: false, pubkey: serumDexPk },
# { isSigner: false, isWritable: true, pubkey: spotMarketPk },
# { isSigner: false, isWritable: true, pubkey: bidsPk },
# { isSigner: false, isWritable: true, pubkey: asksPk },
# { isSigner: false, isWritable: true, pubkey: requestQueuePk },
# { isSigner: false, isWritable: true, pubkey: eventQueuePk },
# { isSigner: false, isWritable: true, pubkey: spotMktBaseVaultPk },
# { isSigner: false, isWritable: true, pubkey: spotMktQuoteVaultPk },
# { isSigner: false, isWritable: false, pubkey: baseRootBankPk },
# { isSigner: false, isWritable: true, pubkey: baseNodeBankPk },
# { isSigner: false, isWritable: true, pubkey: quoteRootBankPk },
# { isSigner: false, isWritable: true, pubkey: quoteNodeBankPk },
# { isSigner: false, isWritable: true, pubkey: quoteVaultPk },
# { isSigner: false, isWritable: true, pubkey: baseVaultPk },
# { isSigner: false, isWritable: false, pubkey: TOKEN_PROGRAM_ID },
# { isSigner: false, isWritable: false, pubkey: signerPk },
# { isSigner: false, isWritable: false, pubkey: SYSVAR_RENT_PUBKEY },
# { isSigner: false, isWritable: false, pubkey: dexSignerPk },
# ...openOrders.map((pubkey) => ({
#   isSigner: false,
#   isWritable: true, // TODO: only pass the one writable you are going to place the order on
#   pubkey,
# })),
PLACE_SPOT_ORDER = construct.Struct(
    "variant" / construct.Const(9, construct.BytesInteger(4, swapped=True)),  # 4

    'side' / DecimalAdapter(4),  # 8
    "limit_price" / DecimalAdapter(),  # 16
    'max_base_quantity' / DecimalAdapter(),  # 24
    'max_quote_quantity' / DecimalAdapter(),  # 32
    'self_trade_behavior' / DecimalAdapter(4),  # 36
    'order_type' / DecimalAdapter(4),  # 40
    'client_id' / DecimalAdapter(),  # 48
    'limit' / DecimalAdapter(2),  # 50
)

# /// Cancel an order using dex instruction
# ///
# /// Accounts expected by this instruction ():
# ///
# CancelSpotOrder {
#     order: serum_dex::instruction::CancelOrderInstructionV2,
# },
CANCEL_SPOT_ORDER = construct.Struct(
    "variant" / construct.Const(20, construct.BytesInteger(4, swapped=True)),

    'side' / DecimalAdapter(4),
    "order_id" / DecimalAdapter(16)
)


# Cancel a Perp order using only it's client ID.
#
# 0. `[]` mangoGroupPk
# 1. `[writable]` mangoAccountPk
# 2. `[signer]` ownerPk
# 3. `[writable]` perpMarketPk
# 4. `[writable]` bidsPk
# 5. `[writable]` asksPk
# 6. `[writable]` eventQueuePk
CANCEL_PERP_ORDER_BY_CLIENT_ID = construct.Struct(
    "variant" / construct.Const(13, construct.BytesInteger(4, swapped=True)),

    "client_order_id" / DecimalAdapter(),
    "invalid_id_ok" / construct.Flag
)

# Run the Mango crank.
#
# 0. `[]` mangoGroupPk
# 1. `[]` perpMarketPk
# 2. `[writable]` eventQueuePk
# 3+ `[writable]` mangoAccountPks...
CONSUME_EVENTS = construct.Struct(
    "variant" / construct.Const(15, construct.BytesInteger(4, swapped=True)),

    "limit" / DecimalAdapter()
)

# /// Settle all funds from serum dex open orders
# ///
# /// Accounts expected by this instruction (18):
# ///
# /// 0. `[]` mango_group_ai - MangoGroup that this mango account is for
# /// 1. `[]` mango_cache_ai - MangoCache for this MangoGroup
# /// 2. `[signer]` owner_ai - MangoAccount owner
# /// 3. `[writable]` mango_account_ai - MangoAccount
# /// 4. `[]` dex_prog_ai - program id of serum dex
# /// 5.  `[writable]` spot_market_ai - dex MarketState account
# /// 6.  `[writable]` open_orders_ai - open orders for this market for this MangoAccount
# /// 7. `[]` signer_ai - MangoGroup signer key
# /// 8. `[writable]` dex_base_ai - base vault for dex MarketState
# /// 9. `[writable]` dex_quote_ai - quote vault for dex MarketState
# /// 10. `[]` base_root_bank_ai - MangoGroup base vault acc
# /// 11. `[writable]` base_node_bank_ai - MangoGroup quote vault acc
# /// 12. `[]` quote_root_bank_ai - MangoGroup quote vault acc
# /// 13. `[writable]` quote_node_bank_ai - MangoGroup quote vault acc
# /// 14. `[writable]` base_vault_ai - MangoGroup base vault acc
# /// 15. `[writable]` quote_vault_ai - MangoGroup quote vault acc
# /// 16. `[]` dex_signer_ai - dex Market signer account
# /// 17. `[]` spl token program
SETTLE_FUNDS = construct.Struct(
    "variant" / construct.Const(19, construct.BytesInteger(4, swapped=True))
)

# /// Initialize open orders
# ///
# /// Accounts expected by this instruction (8):
# ///
# /// 0. `[]` mango_group_ai - MangoGroup that this mango account is for
# /// 1. `[writable]` mango_account_ai - MangoAccount
# /// 2. `[signer]` owner_ai - MangoAccount owner
# /// 3. `[]` dex_prog_ai - program id of serum dex
# /// 4. `[writable]` open_orders_ai - open orders for this market for this MangoAccount
# /// 5. `[]` spot_market_ai - dex MarketState account
# /// 6. `[]` signer_ai - Group Signer Account
# /// 7. `[]` rent_ai - Rent sysvar account
INIT_SPOT_OPEN_ORDERS = construct.Struct(
    "variant" / construct.Const(32, construct.BytesInteger(4, swapped=True))
)

# /// Redeem the mngo_accrued in a PerpAccount for MNGO in MangoAccount deposits
# ///
# /// Accounts expected by this instruction (11):
# /// 0. `[]` mango_group_ai - MangoGroup that this mango account is for
# /// 1. `[]` mango_cache_ai - MangoCache
# /// 2. `[writable]` mango_account_ai - MangoAccount
# /// 3. `[signer]` owner_ai - MangoAccount owner
# /// 4. `[]` perp_market_ai - PerpMarket
# /// 5. `[writable]` mngo_perp_vault_ai
# /// 6. `[]` mngo_root_bank_ai
# /// 7. `[writable]` mngo_node_bank_ai
# /// 8. `[writable]` mngo_bank_vault_ai
# /// 9. `[]` signer_ai - Group Signer Account
# /// 10. `[]` token_prog_ai - SPL Token program id
REDEEM_MNGO = construct.Struct(
    "variant" / construct.Const(33, construct.BytesInteger(4, swapped=True))
)

UNSPECIFIED = construct.Struct(
    "variant" / DecimalAdapter(4)
)

InstructionParsersByVariant = {
    0: UNSPECIFIED,  # INIT_MANGO_GROUP,
    1: INIT_MANGO_ACCOUNT,  # INIT_MANGO_ACCOUNT,
    2: DEPOSIT,  # DEPOSIT,
    3: WITHDRAW,  # WITHDRAW,
    4: UNSPECIFIED,  # ADD_SPOT_MARKET,
    5: UNSPECIFIED,  # ADD_TO_BASKET,
    6: UNSPECIFIED,  # BORROW,
    7: UNSPECIFIED,  # CACHE_PRICES,
    8: UNSPECIFIED,  # CACHE_ROOT_BANKS,
    9: PLACE_SPOT_ORDER,  # PLACE_SPOT_ORDER,
    10: UNSPECIFIED,  # ADD_ORACLE,
    11: UNSPECIFIED,  # ADD_PERP_MARKET,
    12: PLACE_PERP_ORDER,  # PLACE_PERP_ORDER,
    13: CANCEL_PERP_ORDER_BY_CLIENT_ID,  # CANCEL_PERP_ORDER_BY_CLIENT_ID,
    14: CANCEL_PERP_ORDER,  # CANCEL_PERP_ORDER,
    15: CONSUME_EVENTS,  # CONSUME_EVENTS,
    16: UNSPECIFIED,  # CACHE_PERP_MARKETS,
    17: UNSPECIFIED,  # UPDATE_FUNDING,
    18: UNSPECIFIED,  # SET_ORACLE,
    19: SETTLE_FUNDS,  # SETTLE_FUNDS,
    20: CANCEL_SPOT_ORDER,  # CANCEL_SPOT_ORDER,
    21: UNSPECIFIED,  # UPDATE_ROOT_BANK,
    22: UNSPECIFIED,  # SETTLE_PNL,
    23: UNSPECIFIED,  # SETTLE_BORROW,
    24: UNSPECIFIED,  # FORCE_CANCEL_SPOT_ORDERS,
    25: UNSPECIFIED,  # FORCE_CANCEL_PERP_ORDERS,
    26: UNSPECIFIED,  # LIQUIDATE_TOKEN_AND_TOKEN,
    27: UNSPECIFIED,  # LIQUIDATE_TOKEN_AND_PERP,
    28: UNSPECIFIED,  # LIQUIDATE_PERP_MARKET,
    29: UNSPECIFIED,  # SETTLE_FEES,
    30: UNSPECIFIED,  # RESOLVE_PERP_BANKRUPTCY,
    31: UNSPECIFIED,  # RESOLVE_TOKEN_BANKRUPTCY,
    32: INIT_SPOT_OPEN_ORDERS,  # INIT_SPOT_OPEN_ORDERS,
    33: REDEEM_MNGO,  # REDEEM_MNGO,
    34: UNSPECIFIED,  # ADD_MANGO_ACCOUNT_INFO,
    35: UNSPECIFIED,  # DEPOSIT_MSRM,
    36: UNSPECIFIED,  # WITHDRAW_MSRM
}<|MERGE_RESOLUTION|>--- conflicted
+++ resolved
@@ -691,31 +691,7 @@
 
     "max_depth_bps" / FloatI80F48Adapter(),
 
-<<<<<<< HEAD
-MARGIN_ACCOUNT_V2_NUM_TOKENS = 5
-MARGIN_ACCOUNT_V2_NUM_MARKETS = MARGIN_ACCOUNT_V2_NUM_TOKENS - 1
-MARGIN_ACCOUNT_V2 = construct.Struct(
-    "account_flags" / MANGO_ACCOUNT_FLAGS,
-    "mango_group" / PublicKeyAdapter(),
-    "owner" / PublicKeyAdapter(),
-    "deposits" / construct.Array(MARGIN_ACCOUNT_V2_NUM_TOKENS, FloatAdapter()),
-    "borrows" / construct.Array(MARGIN_ACCOUNT_V2_NUM_TOKENS, FloatAdapter()),
-    "open_orders" / construct.Array(MARGIN_ACCOUNT_V2_NUM_MARKETS, PublicKeyAdapter()),
-    "being_liquidated" / DecimalAdapter(1),
-    "has_borrows" / DecimalAdapter(1),
-    "info" / construct.PaddedString(32, "utf8"),
-    "padding" / construct.Padding(38)
-)
-
-
-# ## build_margin_account_parser_for_num_tokens() function
-#
-# This function builds a `construct.Struct` that can load a `MarginAccount` with a
-# specific number of tokens. The number of markets and size of padding are derived
-# from the number of tokens.
-=======
     "period_start" / DecimalAdapter(),
->>>>>>> 2206482a
 
     "target_period_length" / DecimalAdapter(),
 
